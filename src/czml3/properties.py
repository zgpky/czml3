--- conflicted
+++ resolved
@@ -452,7 +452,6 @@
 
 
 @attr.s(str=False, frozen=True, kw_only=True)
-<<<<<<< HEAD
 class PositionListOfLists(BaseCZMLObject, Deletable):
     """A list of positions."""
 
@@ -464,10 +463,7 @@
 
 
 @attr.s(str=False, frozen=True, kw_only=True)
-class PositionList(BaseCZMLObject, Deletable):
-=======
 class PositionList(BaseCZMLObject, Interpolatable, Deletable):
->>>>>>> 0477d4ab
     """A list of positions."""
 
     referenceFrame = attr.ib(default=None)
