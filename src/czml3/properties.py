--- conflicted
+++ resolved
@@ -38,13 +38,8 @@
 
 
 @attr.s(str=False, frozen=True, kw_only=True)
-<<<<<<< HEAD
-class PolylineOutlineMaterial(BaseCZMLObject):
-    """ "A definition of how a surface is colored or shaded."""
-=======
 class PolylineOutline(BaseCZMLObject):
     """A definition of how a surface is colored or shaded."""
->>>>>>> 34a35170
 
     color = attr.ib(default=None)
     outlineColor = attr.ib(default=None)
@@ -52,10 +47,6 @@
 
 
 @attr.s(str=False, frozen=True, kw_only=True)
-<<<<<<< HEAD
-class PolylineGlowMaterial(BaseCZMLObject):
-    """ "A material that fills the surface of a line with a glowing color."""
-=======
 class PolylineOutlineMaterial(BaseCZMLObject):
     """A definition of the material wrapper for a polyline outline."""
 
@@ -65,7 +56,6 @@
 @attr.s(str=False, frozen=True, kw_only=True)
 class PolylineGlow(BaseCZMLObject):
     """A definition of how a glowing polyline appears."""
->>>>>>> 34a35170
 
     color = attr.ib(default=None)
     glowPower = attr.ib(default=None)
@@ -73,10 +63,6 @@
 
 
 @attr.s(str=False, frozen=True, kw_only=True)
-<<<<<<< HEAD
-class PolylineArrowMaterial(BaseCZMLObject):
-    """ "A material that fills the surface of a line with an arrow."""
-=======
 class PolylineGlowMaterial(BaseCZMLObject):
     """A material that fills the surface of a line with a glowing color."""
 
@@ -86,16 +72,11 @@
 @attr.s(str=False, frozen=True, kw_only=True)
 class PolylineArrow(BaseCZMLObject):
     """A definition of how a polyline arrow appears."""
->>>>>>> 34a35170
-
-    color = attr.ib(default=None)
-
-
-@attr.s(str=False, frozen=True, kw_only=True)
-<<<<<<< HEAD
-class PolylineDashMaterial(BaseCZMLObject):
-    """ "A definition of how a polyline should be dashed with two colors"""
-=======
+
+    color = attr.ib(default=None)
+
+
+@attr.s(str=False, frozen=True, kw_only=True)
 class PolylineArrowMaterial(BaseCZMLObject):
     """A material that fills the surface of a line with an arrow."""
 
@@ -105,8 +86,7 @@
 @attr.s(str=False, frozen=True, kw_only=True)
 class PolylineDash(BaseCZMLObject):
     """A definition of how a polyline should be dashed with two colors."""
->>>>>>> 34a35170
-
+    
     color = attr.ib(default=None)
     gapColor = attr.ib(default=None)
     dashLength = attr.ib(default=None)
@@ -122,11 +102,7 @@
 
 @attr.s(str=False, frozen=True, kw_only=True)
 class PolylineMaterial(BaseCZMLObject):
-<<<<<<< HEAD
-    """ "A definition of how a surface is colored or shaded."""
-=======
     """A definition of how a surface is colored or shaded."""
->>>>>>> 34a35170
 
     solidColor = attr.ib(default=None)
     image = attr.ib(default=None)
